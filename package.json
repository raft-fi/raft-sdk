{
  "name": "@raft-fi/sdk",
<<<<<<< HEAD
  "version": "0.3.4",
=======
  "version": "0.3.5",
>>>>>>> 1ade1007
  "type": "module",
  "main": "./dist/raft-sdk.umd.cjs",
  "module": "./dist/raft-sdk.js",
  "types": "./dist/index.d.ts",
  "description": "Raft Protocol SDK",
  "author": "Raft <contact@raft.fi>",
  "license": "MIT",
  "homepage": "https://github.com/raft-fi/sdk",
  "repository": {
    "type": "git",
    "url": "https://github.com/raft-fi/sdk"
  },
  "bugs": {
    "url": "https://github.com/raft-fi/sdk/issues"
  },
  "exports": {
    ".": {
      "import": "./dist/raft-sdk.js",
      "require": "./dist/raft-sdk.umd.cjs"
    }
  },
  "scripts": {
    "dev": "vite",
    "build": "tsc && vite build",
    "preview": "vite preview",
    "test": "jest",
    "test:watch": "jest --watch",
    "test:coverage": "jest --coverage",
    "lint": "npm run lint:prettier && npm run lint:eslint",
    "lint:eslint": "npx eslint \"**/*.{js,ts}\"",
    "lint:prettier": "npx prettier \"**/*.{md,json,yml}\"",
    "prepare": "husky install && typechain --target=ethers-v6 --out-dir ./src/typechain ./src/abi/*.json && chmod +x .husky/*"
  },
  "devDependencies": {
    "@typechain/ethers-v6": "^0.3.0",
    "@types/jest": "^29.5.2",
    "@types/node": "^18.16.3",
    "@typescript-eslint/eslint-plugin": "^5.59.2",
    "@typescript-eslint/parser": "^5.59.2",
    "eslint": "^8.39.0",
    "husky": "^8.0.3",
    "jest": "^29.5.0",
    "lint-staged": "^13.2.2",
    "prettier": "^2.8.8",
    "ts-jest": "^29.1.0",
    "typechain": "^8.1.1",
    "typescript": "^5.0.2",
    "vite": "^4.3.2",
    "vite-plugin-dts": "^2.3.0"
  },
  "dependencies": {
    "@tempusfinance/decimal": "^0.0.12",
    "ethers": "^6.3.0",
    "graphql": "^16.6.0",
    "graphql-request": "^6.0.0"
  },
  "files": [
    "dist"
  ],
  "lint-staged": {
    "*.{md,json,yml}": [
      "prettier --write"
    ],
    "*.{js,ts}": [
      "prettier --write",
      "eslint --fix"
    ]
  }
}<|MERGE_RESOLUTION|>--- conflicted
+++ resolved
@@ -1,10 +1,6 @@
 {
   "name": "@raft-fi/sdk",
-<<<<<<< HEAD
-  "version": "0.3.4",
-=======
   "version": "0.3.5",
->>>>>>> 1ade1007
   "type": "module",
   "main": "./dist/raft-sdk.umd.cjs",
   "module": "./dist/raft-sdk.js",
