--- conflicted
+++ resolved
@@ -53,13 +53,9 @@
     "vite-plugin-dts": "^2.3.0"
   },
   "dependencies": {
-<<<<<<< HEAD
     "@balancer-labs/sor": "^4.1.1-beta.13",
     "@ethersproject/bignumber": "^5.7.0",
-    "@tempusfinance/decimal": "^0.0.12",
-=======
     "@tempusfinance/decimal": "^0.1.0",
->>>>>>> ccde4f45
     "axios": "^1.4.0",
     "ethers": "^6.3.0",
     "graphql": "^16.6.0",
