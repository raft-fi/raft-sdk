--- conflicted
+++ resolved
@@ -481,12 +481,7 @@
     }
 
     switch (collateralToken) {
-<<<<<<< HEAD
-      case 'ETH':
-        // TODO - Replace this code with new ETH delegate when it's deployed
-=======
       case 'ETH': // TODO - Update this case to use new ETH delegate once it's deployed
->>>>>>> 0a42480f
         if (!isCollateralIncrease) {
           throw new Error('ETH withdrawal from the position is not supported');
         }
@@ -516,7 +511,6 @@
           this.user,
         );
 
-      case 'WETH':
       case 'wstETH':
       case 'WETH':
         return sendTransactionWithGasLimit(
