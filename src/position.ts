import { Decimal } from '@tempusfinance/decimal';
import { ContractRunner, Provider, Signer, ContractTransactionResponse, ethers } from 'ethers';
<<<<<<< HEAD
import { RaftConfig } from './config';
import { MIN_COLLATERAL_RATIO, MIN_NET_DEBT, PERMIT_DEADLINE_SHIFT, TOKENS_WITH_PERMIT } from './constants';
=======
import {
  GAS_LIMIT_MULTIPLIER,
  MIN_COLLATERAL_RATIO,
  MIN_NET_DEBT,
  PERMIT_DEADLINE_SHIFT,
  POSITION_MANAGER_ADDRESS,
  POSITION_MANAGER_STETH_ADDRESS,
  RAFT_COLLATERAL_TOKEN_ADDRESSES,
  RAFT_DEBT_TOKEN_ADDRESS,
  R_TOKEN_ADDRESS,
  TOKENS_WITH_PERMIT,
  TOKEN_TICKER_ADDRESSES_MAP,
} from './constants';
>>>>>>> aa9d3972
import { CollateralToken } from './types';
import {
  ERC20Indexable,
  ERC20Indexable__factory,
  ERC20,
  ERC20__factory,
  PositionManager,
  PositionManager__factory,
  PositionManagerStETH,
  PositionManagerStETH__factory,
  ERC20Permit,
  ERC20Permit__factory,
} from './typechain';
import { ERC20PermitSignatureStruct } from './typechain/PositionManager';

interface ManagePositionOptions {
  maxFeePercentage?: Decimal;
  collateralToken?: CollateralToken;
  onDelegateWhitelistingStart?: () => void;
  onDelegateWhitelistingEnd?: (error?: unknown) => void;
  onApprovalStart?: () => void;
  onApprovalEnd?: (error?: unknown) => void;
}

/**
 * Represents a position without direct contact to any opened position. It is used for calculations (e.g. collateral
 * ratio) that do not require reading data from blockchain. It is also used as a base class for other position classes,
 * like {@link PositionWithAddress} (read-only operations) and {@link UserPosition} (full managing access to
 * positions).
 */
export class Position {
  private collateral: Decimal;
  private debt: Decimal;

  /**
   * Creates a new representation of a position.
   * @param collateral The collateral amount. Defaults to 0.
   * @param debt The debt amount. Defaults to 0.
   */
  public constructor(collateral: Decimal = Decimal.ZERO, debt: Decimal = Decimal.ZERO) {
    this.collateral = collateral;
    this.debt = debt;
  }

  /**
   * Sets the collateral amount of the position.
   * @param collateral The collateral amount.
   */
  public setCollateral(collateral: Decimal): void {
    this.collateral = collateral;
  }

  /**
   * Returns the collateral amount of the position.
   * @returns The collateral amount.
   */
  public getCollateral(): Decimal {
    return this.collateral;
  }

  /**
   * Sets the debt amount of the position.
   * @param debt The debt amount.
   */
  public setDebt(debt: Decimal): void {
    this.debt = debt;
  }

  /**
   * Returns the debt amount of the position.
   * @returns The debt amount.
   */
  public getDebt(): Decimal {
    return this.debt;
  }

  /**
   * Returns the collateral ratio of the position for a given price.
   * @param collateralPrice The price of the collateral asset.
   * @returns The collateral ratio. If the debt is 0, returns the maximum decimal value (represents infinity).
   */
  public getCollateralRatio(collateralPrice: Decimal): Decimal {
    if (this.debt.equals(Decimal.ZERO)) {
      return Decimal.MAX_DECIMAL;
    }

    return this.collateral.mul(collateralPrice).div(this.debt);
  }

  /**
   * Returns true if the collateral ratio of the position is below the minimum collateral ratio.
   * @param price The price of the collateral asset.
   * @returns True if the collateral ratio is below the minimum collateral ratio.
   */
  public isCollateralRatioBelowMinimum(price: Decimal): boolean {
    return this.getCollateralRatio(price).lt(MIN_COLLATERAL_RATIO);
  }

  /**
   * Returns the position's liquidation price limit under which the position can be liquidated.
   * @returns The liquidation price limit.
   */
  public getLiquidationPriceLimit(): Decimal {
    return MIN_COLLATERAL_RATIO.mul(this.debt).div(this.collateral);
  }

  /**
   * Returns whether the position is valid. A position is valid if it is empty or if it has a positive debt amount
   * greater than or equal to the minimum net debt and has a healthy collateral ratio.
   * @param collateralPrice The price of the collateral asset.
   * @returns True if the position is valid, false otherwise.
   */
  public isValid(collateralPrice: Decimal): boolean {
    if (this.collateral.lt(Decimal.ZERO) || this.debt.lt(Decimal.ZERO)) {
      return false;
    }

    if (this.debt.equals(Decimal.ZERO)) {
      return this.collateral.equals(Decimal.ZERO);
    }

    return this.debt.gte(MIN_NET_DEBT) && this.getCollateralRatio(collateralPrice).gte(MIN_COLLATERAL_RATIO);
  }
}

class PositionWithRunner extends Position {
  protected userAddress: string;
  protected underlyingCollateralToken: ERC20;

  private indexCollateralToken: ERC20Indexable;
  private indexDebtToken: ERC20Indexable;

  /**
   * Creates a new representation of a position with attached address and given initial collateral and debt amounts.
   * @param userAddress The address of the owner of the position.
   * @param collateral The collateral amount. Defaults to 0.
   * @param debt The debt amount. Defaults to 0.
   */
  public constructor(
    userAddress: string,
    runner: ContractRunner,
    collateral: Decimal = Decimal.ZERO,
    debt: Decimal = Decimal.ZERO,
  ) {
    super(collateral, debt);

    this.userAddress = userAddress;
    this.underlyingCollateralToken = ERC20__factory.connect(RaftConfig.addresses.wstEth, runner);
    this.indexCollateralToken = ERC20Indexable__factory.connect(
      RaftConfig.addresses.raftCollateralTokens['wstETH'],
      runner,
    );
    this.indexDebtToken = ERC20Indexable__factory.connect(RaftConfig.addresses.raftDebtToken, runner);
  }

  /**
   * Fetches the collateral and debt amounts of the position from the blockchain.
   */
  public async fetch(): Promise<void> {
    const collateral = this.fetchCollateral();
    const debt = this.fetchDebt();
    await Promise.all([collateral, debt]);
  }

  /**
   * Returns the address of the owner of the position.
   * @returns The address of the owner.
   */
  public async getUserAddress(): Promise<string> {
    return this.userAddress;
  }

  private async fetchCollateral(): Promise<void> {
    const userAddress = await this.getUserAddress();
    const collateral = await this.indexCollateralToken.balanceOf(userAddress);
    this.setCollateral(new Decimal(collateral, Decimal.PRECISION));
  }

  private async fetchDebt(): Promise<void> {
    const userAddress = await this.getUserAddress();
    const debt = await this.indexDebtToken.balanceOf(userAddress);
    this.setDebt(new Decimal(debt, Decimal.PRECISION));
  }
}

/**
 * A position with an attached address that is the position's owner address. This class is used for read-only
 * operations on the position (e.g. reading position details for liquidation). Also, it is possible to liquidate this
 * position. For operations that require a signer (e.g. managing collateral and debt), use the {@link UserPosition}
 * class.
 */
export class PositionWithAddress extends PositionWithRunner {
  /**
   * Creates a new representation of a position with the attached address and given initial collateral and debt amounts.
   * @param userAddress The address of the owner of the position.
   * @param provider The blockchain provider.
   * @param collateral The collateral amount. Defaults to 0.
   * @param debt The debt amount. Defaults to 0.
   */
  public constructor(
    userAddress: string,
    provider: Provider,
    collateral: Decimal = Decimal.ZERO,
    debt: Decimal = Decimal.ZERO,
  ) {
    super(userAddress, provider, collateral, debt);
  }

  /**
   * Liquidates the position. The liquidator has to have enough R to repay the debt of the position.
   * @param liquidator The signer of the liquidator.
   * @returns The dispatched transaction of the liquidation.
   */
  public async liquidate(liquidator: Signer): Promise<ContractTransactionResponse> {
    const positionManager = PositionManager__factory.connect(RaftConfig.addresses.positionManager, liquidator);
    return positionManager.liquidate(await this.underlyingCollateralToken.getAddress(), this.userAddress);
  }
}

/**
 * A position with an attached signer that is the position's owner. This class is used for operations that modify the
 * position (e.g. managing collateral and debt). For read-only operations on the position, use the
 * {@link PositionWithAddress} class.
 */
export class UserPosition extends PositionWithRunner {
  private user: Signer;
  private collateralTokens = new Map<CollateralToken, ERC20>();
  private positionManager: PositionManager;
  private positionManagerStETH: PositionManagerStETH | null = null;

  /**
   * Creates a new representation of a position or a given user with given initial collateral and debt amounts.
   * @param user The signer of the position's owner.
   * @param collateral The collateral amount. Defaults to 0.
   * @param debt The debt amount. Defaults to 0.
   */
  public constructor(user: Signer, collateral: Decimal = Decimal.ZERO, debt: Decimal = Decimal.ZERO) {
    super('', user, collateral, debt);

    this.user = user;
    this.positionManager = PositionManager__factory.connect(RaftConfig.addresses.positionManager, user);
  }

  /**
   * Manages the position's collateral and debt amounts by depositing or withdrawing from the position manager. Does not
   * fetch the position's collateral and debt amounts after the operation. In case of adding collateral more collateral,
   * it checks whether the collateral token allowance is sufficient and if not, it asks the user to approve the
   * collateral change.
   *
   * This method is used as a generic method for managing the position's collateral and debt amounts. For more specific
   * methods, use the {@link UserPosition.open}, {@link UserPosition.close}, {@link UserPosition.addCollateral},
   * {@link UserPosition.withdrawCollateral}, {@link UserPosition.borrowDebt}, and {@link UserPosition.repayDebt}.
   * @param collateralChange The amount to change the collateral by. Positive values deposit collateral, negative values
   * withdraw collateral.
   * @param debtChange The amount to change the debt by. Positive values borrow debt, negative values repay debt.
   * @param options.maxFeePercentage The maximum fee percentage to pay for the operation. Defaults to 1 (100%).
   * @param options.collateralToken The collateral token to use for the operation. Defaults to the position's underlying
   * collateral token.
   * @returns The dispatched transaction of the operation.
   * @throws If the collateral change is negative and the collateral token is ETH.
   */
  public async manage(
    collateralChange: Decimal,
    debtChange: Decimal,
    options: ManagePositionOptions = {},
  ): Promise<ContractTransactionResponse> {
    const { maxFeePercentage = Decimal.ONE, collateralToken = 'wstETH' } = options;

    const absoluteCollateralChangeValue = collateralChange.abs().value;
    const isCollateralIncrease = collateralChange.gt(Decimal.ZERO);
    const absoluteDebtChangeValue = debtChange.abs().value;
    const isDebtIncrease = debtChange.gt(Decimal.ZERO);
    const maxFeePercentageValue = maxFeePercentage.value;

    const userAddress = await this.getUserAddress();
    const isUnderlyingToken = collateralToken === 'wstETH';
    const positionManagerAddress = isUnderlyingToken
      ? RaftConfig.addresses.positionManager
      : RaftConfig.addresses.positionManagerStEth;
    const collateralTokenContract = this.loadCollateralToken(collateralToken);
    const rTokenContract = ERC20Permit__factory.connect(RaftConfig.addresses.r, this.user);

    if (!isUnderlyingToken) {
      await this.checkDelegateWhitelisting(userAddress, positionManagerAddress, options);
    }

    /**
     * In case of R repayment we need to approve delegate to spend user's R tokens.
     * This is valid only if collateral used is not wstETH, because ETH and stETH go through a delegate contract.
     */
    if (!isDebtIncrease && !isUnderlyingToken) {
      await this.checkTokenAllowance(
        rTokenContract,
        userAddress,
        positionManagerAddress,
        new Decimal(absoluteDebtChangeValue, Decimal.PRECISION),
        false,
        options,
      );
    }

    let collateralPermitSignature: ERC20PermitSignatureStruct;
    if (collateralTokenContract !== null && collateralChange.gt(Decimal.ZERO)) {
      collateralPermitSignature = await this.checkTokenAllowance(
        collateralTokenContract,
        userAddress,
        positionManagerAddress,
        new Decimal(absoluteCollateralChangeValue, Decimal.PRECISION),
        Boolean(options.collateralToken && TOKENS_WITH_PERMIT.includes(options.collateralToken)),
        options,
      );
    } else {
      collateralPermitSignature = this.createEmptyPermitSignature();
    }

    let positionManagerStEth: PositionManagerStETH;
    let gasEstimate: bigint;
    switch (collateralToken) {
      case 'ETH':
        if (!isCollateralIncrease) {
          throw new Error('ETH withdrawal from the position is not supported');
        }

        positionManagerStEth = this.loadPositionManagerStETH();
        gasEstimate = await positionManagerStEth.managePositionETH.estimateGas(
          absoluteDebtChangeValue,
          isDebtIncrease,
          maxFeePercentageValue,
          {
            value: absoluteCollateralChangeValue,
          },
        );

        return positionManagerStEth.managePositionETH(absoluteDebtChangeValue, isDebtIncrease, maxFeePercentageValue, {
          value: absoluteCollateralChangeValue,
          gasLimit: new Decimal(gasEstimate, Decimal.PRECISION).mul(GAS_LIMIT_MULTIPLIER).toBigInt(),
        });

      case 'stETH':
        positionManagerStEth = this.loadPositionManagerStETH();
        gasEstimate = await positionManagerStEth.managePositionStETH.estimateGas(
          absoluteCollateralChangeValue,
          isCollateralIncrease,
          absoluteDebtChangeValue,
          isDebtIncrease,
          maxFeePercentageValue,
        );

        return positionManagerStEth.managePositionStETH(
          absoluteCollateralChangeValue,
          isCollateralIncrease,
          absoluteDebtChangeValue,
          isDebtIncrease,
          maxFeePercentageValue,
          {
            gasLimit: new Decimal(gasEstimate, Decimal.PRECISION).mul(GAS_LIMIT_MULTIPLIER).toBigInt(),
          },
        );

      case 'wstETH':
        gasEstimate = await this.positionManager.managePosition.estimateGas(
          TOKEN_TICKER_ADDRESSES_MAP[collateralToken],
          userAddress,
          absoluteCollateralChangeValue,
          isCollateralIncrease,
          absoluteDebtChangeValue,
          isDebtIncrease,
          maxFeePercentageValue,
          collateralPermitSignature,
        );

        return this.positionManager.managePosition(
          RaftConfig.getTokenAddress(collateralToken),
          userAddress,
          absoluteCollateralChangeValue,
          isCollateralIncrease,
          absoluteDebtChangeValue,
          isDebtIncrease,
          maxFeePercentageValue,
          collateralPermitSignature,
          {
            gasLimit: new Decimal(gasEstimate, Decimal.PRECISION).mul(GAS_LIMIT_MULTIPLIER).toBigInt(),
          },
        );
    }
  }

  /**
   * Opens the position by depositing collateral and borrowing debt from the position manager. Does not fetch the
   * position's collateral and debt amounts after the operation. Checks whether the collateral token allowance is
   * sufficient and if not, it asks the user to approve the collateral change.
   * @param collateralAmount The amount of collateral to deposit. Must be greater than 0.
   * @param debtAmount The amount of debt to borrow. Must be greater than 0.
   * @param options.maxFeePercentage The maximum fee percentage to pay for the operation. Defaults to 1 (100%).
   * @param options.collateralToken The collateral token to use for the operation. Defaults to the position's underlying
   * collateral token.
   * @returns The dispatched transaction of the operation.
   * @throws An error if the collateral amount is less than or equal to 0.
   * @throws An error if the debt amount is less than or equal to 0.
   */
  public async open(
    collateralAmount: Decimal,
    debtAmount: Decimal,
    options: ManagePositionOptions = {},
  ): Promise<ContractTransactionResponse> {
    if (collateralAmount.lte(Decimal.ZERO)) {
      throw new Error('Collateral amount must be greater than 0.');
    }
    if (debtAmount.lte(Decimal.ZERO)) {
      throw new Error('Debt amount must be greater than 0.');
    }

    return this.manage(collateralAmount, debtAmount, options);
  }

  /**
   * Closes the position by withdrawing collateral and repaying debt to the position manager. Fetches the position's
   * collateral and debt amounts before the operation, but does not fetch them after.
   * @param options.maxFeePercentage The maximum fee percentage to pay for the operation. Defaults to 1 (100%).
   * @param options.collateralToken The collateral token to use for the operation. Defaults to the position's underlying
   * collateral token.
   * @returns The dispatched transaction of the operation.
   */
  public async close(options: ManagePositionOptions = {}): Promise<ContractTransactionResponse> {
    await this.fetch();
    const collateralChange = this.getCollateral().mul(-1);
    const debtChange = this.getDebt().mul(-1);
    return this.manage(collateralChange, debtChange, options);
  }

  /**
   * Adds more collateral to the position by depositing it to the position manager. Does not fetch the position's
   * collateral and debt amounts after the operation. Checks whether the collateral token allowance is sufficient and if
   * not, it asks the user to approve the collateral change.
   * @param amount The amount of collateral to deposit. Must be greater than 0.
   * @param options.maxFeePercentage The maximum fee percentage to pay for the operation. Defaults to 1 (100%).
   * @param options.collateralToken The collateral token to use for the operation. Defaults to the position's underlying
   * collateral token.
   * @returns The dispatched transaction of the operation.
   * @throws An error if the amount is less than or equal to 0.
   */
  public async addCollateral(
    amount: Decimal,
    options: ManagePositionOptions = {},
  ): Promise<ContractTransactionResponse> {
    if (amount.lte(Decimal.ZERO)) {
      throw new Error('Amount must be greater than 0.');
    }

    return this.manage(amount, Decimal.ZERO, options);
  }

  /**
   * Removes collateral from the position by withdrawing it from the position manager. Does not fetch the position's
   * collateral and debt amounts after the operation.
   * @param amount The amount of collateral to withdraw. Must be greater than 0.
   * @param options.maxFeePercentage The maximum fee percentage to pay for the operation. Defaults to 1 (100%).
   * @param options.collateralToken The collateral token to use for the withdrawal. Defaults to the position's underlying
   * collateral token.
   * @returns The dispatched transaction of the operation.
   * @throws An error if the amount is less than or equal to 0.
   */
  public async withdrawCollateral(
    amount: Decimal,
    options: ManagePositionOptions = {},
  ): Promise<ContractTransactionResponse> {
    if (amount.lte(Decimal.ZERO)) {
      throw new Error('Amount must be greater than 0.');
    }

    return this.manage(amount.mul(-1), Decimal.ZERO, options);
  }

  /**
   * Borrows more debt from the position by borrowing it from the position manager. Does not fetch the position's
   * collateral and debt amounts after the operation.
   * @param amount The amount of debt to borrow. Must be greater than 0.
   * @param options.maxFeePercentage The maximum fee percentage to pay for the operation. Defaults to 1 (100%).
   * @param options.collateralToken The collateral token to use for the operation. Defaults to the position's underlying
   * collateral token.
   * @returns The dispatched transaction of the operation.
   * @throws An error if the amount is less than or equal to 0.
   */
  public async borrowDebt(amount: Decimal, options: ManagePositionOptions = {}): Promise<ContractTransactionResponse> {
    if (amount.lte(Decimal.ZERO)) {
      throw new Error('Amount must be greater than 0.');
    }

    return this.manage(Decimal.ZERO, amount, options);
  }

  /**
   * Repays debt to the position by repaying it to the position manager. Does not fetch the position's collateral and
   * debt amounts after the operation.
   * @param amount The amount of debt to repay. Must be greater than 0.
   * @param options.maxFeePercentage The maximum fee percentage to pay for the operation. Defaults to 1 (100%).
   * @param options.collateralToken The collateral token to use for the operation. Defaults to the position's underlying
   * collateral token.
   * @returns The dispatched transaction of the operation.
   * @throws An error if the amount is less than or equal to 0.
   */
  public async repayDebt(amount: Decimal, options: ManagePositionOptions = {}): Promise<ContractTransactionResponse> {
    if (amount.lte(Decimal.ZERO)) {
      throw new Error('Amount must be greater than 0.');
    }

    return this.manage(Decimal.ZERO, amount.mul(-1), options);
  }

  /**
   * Returns the address of the owner of the position.
   * @returns The address of the owner.
   */
  public async getUserAddress(): Promise<string> {
    if (this.userAddress === '') {
      this.userAddress = await this.user.getAddress();
    }

    return this.userAddress;
  }

  private async checkDelegateWhitelisting(
    userAddress: string,
    positionManagerAddress: string,
    options: ManagePositionOptions,
  ): Promise<void> {
    const isDelegateWhitelisted = await this.positionManager.isDelegateWhitelisted(userAddress, positionManagerAddress);

    if (!isDelegateWhitelisted) {
      const { onDelegateWhitelistingStart, onDelegateWhitelistingEnd } = options;

      onDelegateWhitelistingStart?.();

      try {
        const whitelistingTx = await this.positionManager.whitelistDelegate(positionManagerAddress, true);
        await whitelistingTx.wait();
        onDelegateWhitelistingEnd?.();
      } catch (error) {
        onDelegateWhitelistingEnd?.(error);
        throw error;
      }
    }
  }

  private async checkTokenAllowance(
    tokenContract: ERC20 | ERC20Permit,
    userAddress: string,
    spenderAddress: string,
    amountToCheck: Decimal,
    allowPermit: boolean,
    options: ManagePositionOptions,
  ): Promise<ERC20PermitSignatureStruct> {
    const allowance = new Decimal(await tokenContract.allowance(userAddress, spenderAddress), Decimal.PRECISION);

    if (allowance.lt(amountToCheck)) {
      const { onApprovalStart, onApprovalEnd } = options;

      try {
        // Use permit when possible
        if (allowPermit) {
          return this.createPermitSignature(amountToCheck, userAddress, spenderAddress, tokenContract);
        }

        onApprovalStart?.();
        const approveTx = await tokenContract.approve(spenderAddress, amountToCheck.toBigInt(Decimal.PRECISION));
        await approveTx.wait();
        onApprovalEnd?.();
      } catch (error) {
        onApprovalEnd?.(error);
        throw error;
      }
    }

    return this.createEmptyPermitSignature();
  }

  private createEmptyPermitSignature(): ERC20PermitSignatureStruct {
    return {
      token: ethers.ZeroAddress,
      value: 0,
      deadline: 0,
      v: 0,
      r: '0x0000000000000000000000000000000000000000000000000000000000000000',
      s: '0x0000000000000000000000000000000000000000000000000000000000000000',
    };
  }

  private async createPermitSignature(
    amount: Decimal,
    userAddress: string,
    spenderAddress: string,
    tokenContract: ERC20Permit,
  ): Promise<ERC20PermitSignatureStruct> {
    const [nonce, tokenAddress, tokenName] = await Promise.all([
      tokenContract.nonces(userAddress),
      tokenContract.getAddress(),
      tokenContract.name(),
    ]);

    const deadline = Math.floor(Date.now() / 1000) + PERMIT_DEADLINE_SHIFT;

    const domain = {
      name: tokenName,
      chainId: (await this.user.provider?.getNetwork())?.chainId || 1,
      version: '1',
      verifyingContract: tokenAddress,
    };
    const values = {
      owner: userAddress,
      spender: spenderAddress,
      value: amount.toBigInt(Decimal.PRECISION),
      nonce,
      deadline,
    };
    const types = {
      Permit: [
        {
          name: 'owner',
          type: 'address',
        },
        {
          name: 'spender',
          type: 'address',
        },
        {
          name: 'value',
          type: 'uint256',
        },
        {
          name: 'nonce',
          type: 'uint256',
        },
        {
          name: 'deadline',
          type: 'uint256',
        },
      ],
    };

    const signature = await this.user.signTypedData(domain, types, values);
    const signatureComponents = ethers.Signature.from(signature);

    return {
      token: tokenAddress,
      value: amount.toBigInt(Decimal.PRECISION),
      deadline,
      v: signatureComponents.v,
      r: signatureComponents.r,
      s: signatureComponents.s,
    };
  }

  private loadPositionManagerStETH(): PositionManagerStETH {
    if (this.positionManagerStETH) {
      return this.positionManagerStETH;
    }

    const positionManagerStETH = PositionManagerStETH__factory.connect(
      RaftConfig.addresses.positionManagerStEth,
      this.user,
    );
    this.positionManagerStETH = positionManagerStETH;
    return positionManagerStETH;
  }

  private loadCollateralToken(collateralToken: CollateralToken): ERC20 | null {
    if (collateralToken === 'ETH') {
      return null;
    }

    if (this.collateralTokens.has(collateralToken)) {
      return this.collateralTokens.get(collateralToken) ?? null;
    }

    const contract = ERC20__factory.connect(RaftConfig.getTokenAddress(collateralToken), this.user);
    this.collateralTokens.set(collateralToken, contract);
    return contract;
  }
}<|MERGE_RESOLUTION|>--- conflicted
+++ resolved
@@ -1,23 +1,13 @@
 import { Decimal } from '@tempusfinance/decimal';
 import { ContractRunner, Provider, Signer, ContractTransactionResponse, ethers } from 'ethers';
-<<<<<<< HEAD
 import { RaftConfig } from './config';
-import { MIN_COLLATERAL_RATIO, MIN_NET_DEBT, PERMIT_DEADLINE_SHIFT, TOKENS_WITH_PERMIT } from './constants';
-=======
 import {
   GAS_LIMIT_MULTIPLIER,
   MIN_COLLATERAL_RATIO,
   MIN_NET_DEBT,
   PERMIT_DEADLINE_SHIFT,
-  POSITION_MANAGER_ADDRESS,
-  POSITION_MANAGER_STETH_ADDRESS,
-  RAFT_COLLATERAL_TOKEN_ADDRESSES,
-  RAFT_DEBT_TOKEN_ADDRESS,
-  R_TOKEN_ADDRESS,
   TOKENS_WITH_PERMIT,
-  TOKEN_TICKER_ADDRESSES_MAP,
 } from './constants';
->>>>>>> aa9d3972
 import { CollateralToken } from './types';
 import {
   ERC20Indexable,
