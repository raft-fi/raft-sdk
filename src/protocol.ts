--- conflicted
+++ resolved
@@ -157,8 +157,6 @@
     return this._borrowingRate;
   }
 
-<<<<<<< HEAD
-=======
   /**
    * Calculates fee for redeem tx based on user input.
    * @param collateralToken Collateral token user wants to receive from redeem
@@ -167,35 +165,20 @@
    * @param totalDebtSupply Total debt supply of R token
    * @returns Fee percentage for redeem transaction.
    */
->>>>>>> 1ade1007
   public async fetchRedemptionRate(
     collateralToken: UnderlyingCollateralToken,
     rToRedeem: Decimal,
     collateralPrice: Decimal,
     totalDebtSupply: Decimal,
   ): Promise<Decimal> {
-<<<<<<< HEAD
-    const BETA = new Decimal(2);
-    const DEVIATION = new Decimal(0.01);
-    const SECONDS_IN_MINUTE = 60;
-    const MINUTE_DECAY_FACTOR = new Decimal(999037758833783000n, Decimal.PRECISION); // (1/2)^(1/720)
-=======
     if (collateralPrice.isZero()) {
       throw new Error('Collateral price is zero!');
     }
->>>>>>> 1ade1007
 
     const collateralAmount = rToRedeem.div(collateralPrice);
     const redeemedFraction = collateralAmount.mul(collateralPrice).div(totalDebtSupply);
 
     const collateralTokenAddress = RaftConfig.getTokenAddress(collateralToken);
-<<<<<<< HEAD
-    if (!collateralTokenAddress) {
-      throw new Error(`Unsupported underlying collateral token ${collateralToken}`);
-    }
-
-=======
->>>>>>> 1ade1007
     const [collateralInfo, lastBlock] = await Promise.all([
       this.positionManager.collateralInfo(collateralTokenAddress),
       this.provider.getBlock('latest'),
@@ -214,16 +197,7 @@
     const decayFactor = MINUTE_DECAY_FACTOR.pow(Math.floor(Number(minutesPassed.toString())));
     const decayedBaseRate = baseRate.mul(decayFactor);
 
-<<<<<<< HEAD
-    let newBaseRate = decayedBaseRate.add(redeemedFraction.div(BETA));
-
-    if (newBaseRate.gt(Decimal.ONE)) {
-      newBaseRate = Decimal.ONE;
-    }
-
-=======
     const newBaseRate = Decimal.min(decayedBaseRate.add(redeemedFraction.div(BETA)), Decimal.ONE);
->>>>>>> 1ade1007
     if (newBaseRate.lte(Decimal.ZERO)) {
       throw new Error('Calculated base rate cannot be zero or less!');
     }
