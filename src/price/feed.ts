import { Decimal } from '@tempusfinance/decimal';
import { Contract, Provider } from 'ethers';
import { request, gql } from 'graphql-request';
import { RaftConfig } from '../config';
import { WstETH, WstETH__factory } from '../typechain';
import { CollateralToken, R_TOKEN, Token, UnderlyingCollateralToken } from '../types';
import { SUBGRAPH_PRICE_PRECISION } from '../constants';

export type PriceQueryResponse = {
  value: string;
};

export class PriceFeed {
  private provider: Provider;
  private priceFeeds = new Map<UnderlyingCollateralToken, Contract>();
  private collateralTokens = new Map<UnderlyingCollateralToken, WstETH>();

  public constructor(provider: Provider) {
    this.provider = provider;
  }

  public async getPrice(token: Token): Promise<Decimal> {
    switch (token) {
      case R_TOKEN:
        return Decimal.ONE;

      case 'ETH':
        return this.fetchEthPrice();
      case 'WETH':
<<<<<<< HEAD
        return this.fetchWethPrice();
=======
        return this.fetchEthPrice(); // TODO - Update to fetch WETH price
>>>>>>> 0a42480f
      case 'stETH':
        return this.fetchStEthPrice();
      case 'wstETH':
        return this.fetchWstEthPrice();
    }
  }

  /**
   * This function provides conversion rate from any supported underlying token to any supported
   * collateral token.
   * @param underlyingCollateral Underlying collateral token which rate converts from.
   * @param collateralToken Collateral token which rate converts to.
   * @returns Conversion rate from underlying collateral token to collateral token.
   */
  public getUnderlyingToCollateralRate(
    underlyingCollateral: UnderlyingCollateralToken,
    collateralToken: CollateralToken,
  ): Promise<Decimal> {
    switch (underlyingCollateral) {
      case 'wstETH':
        switch (collateralToken) {
          case 'stETH':
            return this.getWstEthToStEthRate();
          case 'wstETH':
            return Promise.resolve(Decimal.ONE);
          default:
            throw new Error(
<<<<<<< HEAD
              `Underlying collateral token ${underlyingCollateral} does not support ${collateralToken} collateral!`,
=======
              `Underlying collateral token ${underlyingCollateral} doesn't support collateral token ${collateralToken}!`,
>>>>>>> 0a42480f
            );
        }
      case 'WETH':
        switch (collateralToken) {
          case 'ETH':
            return Promise.resolve(Decimal.ONE);
          case 'WETH':
            return Promise.resolve(Decimal.ONE);
          default:
            throw new Error(
<<<<<<< HEAD
              `Underlying collateral token ${underlyingCollateral} does not support ${collateralToken} collateral!`,
=======
              `Underlying collateral token ${underlyingCollateral} doesn't support collateral token ${collateralToken}!`,
>>>>>>> 0a42480f
            );
        }
    }
  }

  private async loadPriceFeed(token: UnderlyingCollateralToken): Promise<Contract> {
    if (!this.priceFeeds.has(token)) {
      const contract = new Contract(
        RaftConfig.networkConfig.priceFeeds[token],
        RaftConfig.isTestNetwork
          ? ['function getPrice() view returns (uint256)']
          : ['function lastGoodPrice() view returns (uint256)'],
        this.provider,
      );

      this.priceFeeds.set(token, contract);
      return contract;
    }

    return this.priceFeeds.get(token) as Contract;
  }

  private async loadCollateralToken(): Promise<WstETH> {
    if (!this.collateralTokens.has('wstETH')) {
      const contract = WstETH__factory.connect(RaftConfig.networkConfig.tokenTickerToAddressMap.wstETH, this.provider);

      this.collateralTokens.set('wstETH', contract);
      return contract;
    }

    return this.collateralTokens.get('wstETH') as WstETH;
  }

  private async fetchSubgraphPrice(token: CollateralToken) {
    const query = gql`
      query getTokenPrice($token: String!) {
        price(id: $token) {
          value
        }
      }
    `;
    const variables = {
      token,
    };

    const response = await request<{ price: PriceQueryResponse }>(RaftConfig.subgraphEndpoint, query, variables);

    return new Decimal(BigInt(response.price.value), SUBGRAPH_PRICE_PRECISION);
  }

  private async fetchEthPrice(): Promise<Decimal> {
    try {
      if (RaftConfig.isTestNetwork) {
        return this.fetchStEthTestnetPrice();
      }

      return (await this.fetchSubgraphPrice('ETH')) ?? this.fetchWethPrice();
    } catch {
      return this.fetchWethPrice();
    }
  }

  private async fetchWethPrice(): Promise<Decimal> {
    const priceFeed = await this.loadPriceFeed('WETH');
    if (RaftConfig.isTestNetwork) {
      return new Decimal(await priceFeed.getPrice.staticCall());
    } else {
      return new Decimal(await priceFeed.lastGoodPrice.staticCall());
    }
  }

  private async fetchStEthPrice(): Promise<Decimal> {
    try {
      if (RaftConfig.isTestNetwork) {
        return this.fetchStEthTestnetPrice();
      }

      return (await this.fetchSubgraphPrice('stETH')) ?? this.fetchStEthPriceFromBlockchain();
    } catch {
      return this.fetchStEthPriceFromBlockchain();
    }
  }

  private async fetchWstEthPrice(): Promise<Decimal> {
    const priceFeed = await this.loadPriceFeed('wstETH');
    if (RaftConfig.isTestNetwork) {
      return new Decimal(await priceFeed.getPrice.staticCall());
    } else {
      return new Decimal(await priceFeed.lastGoodPrice.staticCall());
    }
  }

  private async fetchStEthPriceFromBlockchain(): Promise<Decimal> {
    const wstEthPrice = await this.fetchWstEthPrice();
    const wstEthContract = await this.loadCollateralToken();
    const wstEthPerStEth = await wstEthContract.getWstETHByStETH(Decimal.ONE.value);

    return wstEthPrice.mul(new Decimal(wstEthPerStEth, Decimal.PRECISION)).div(Decimal.ONE);
  }

  private async fetchStEthTestnetPrice(): Promise<Decimal> {
    const priceFeed = await this.loadPriceFeed('wstETH');
    const wstEthPrice = new Decimal(await priceFeed.getPrice.staticCall());

    const wstEthContract = await this.loadCollateralToken();
    const wstEthPerStEth = new Decimal(await wstEthContract.getWstETHByStETH(Decimal.ONE.value), Decimal.PRECISION);

    return wstEthPrice.mul(wstEthPerStEth).div(Decimal.ONE);
  }

  private async getTokenRateFromPrice(
    fromToken: UnderlyingCollateralToken,
    toToken: CollateralToken,
  ): Promise<Decimal> {
    const [toTokenPrice, fromTokenPrice] = await Promise.all([this.getPrice(toToken), this.getPrice(fromToken)]);

    return toTokenPrice.div(fromTokenPrice);
  }

  private async getWstEthToStEthRate() {
    const wstEthContract = await this.loadCollateralToken();
    const wstEthPerStEth = await wstEthContract.stEthPerToken();

    return new Decimal(wstEthPerStEth, Decimal.PRECISION);
  }
}<|MERGE_RESOLUTION|>--- conflicted
+++ resolved
@@ -27,11 +27,7 @@
       case 'ETH':
         return this.fetchEthPrice();
       case 'WETH':
-<<<<<<< HEAD
         return this.fetchWethPrice();
-=======
-        return this.fetchEthPrice(); // TODO - Update to fetch WETH price
->>>>>>> 0a42480f
       case 'stETH':
         return this.fetchStEthPrice();
       case 'wstETH':
@@ -59,11 +55,7 @@
             return Promise.resolve(Decimal.ONE);
           default:
             throw new Error(
-<<<<<<< HEAD
-              `Underlying collateral token ${underlyingCollateral} does not support ${collateralToken} collateral!`,
-=======
               `Underlying collateral token ${underlyingCollateral} doesn't support collateral token ${collateralToken}!`,
->>>>>>> 0a42480f
             );
         }
       case 'WETH':
@@ -74,11 +66,7 @@
             return Promise.resolve(Decimal.ONE);
           default:
             throw new Error(
-<<<<<<< HEAD
-              `Underlying collateral token ${underlyingCollateral} does not support ${collateralToken} collateral!`,
-=======
               `Underlying collateral token ${underlyingCollateral} doesn't support collateral token ${collateralToken}!`,
->>>>>>> 0a42480f
             );
         }
     }
