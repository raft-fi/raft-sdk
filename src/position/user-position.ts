import { Decimal } from '@tempusfinance/decimal';
import { Signer, ContractTransactionResponse, TransactionResponse, ethers } from 'ethers';
import { request, gql } from 'graphql-request';
import { getTokenAllowance } from '../allowance';
import { RaftConfig, SupportedCollateralTokens } from '../config';
import { PriceFeed } from '../price';
import {
  ERC20,
  PositionManager,
  ERC20Permit,
  ERC20Permit__factory,
  OneInchOneStepLeverageStETH__factory,
  OneInchOneStepLeverageStETH,
} from '../typechain';
import OneInchOneStepLeverageStETHABI from './../abi/OneInchOneStepLeverageStETH.json';
import { ERC20PermitSignatureStruct } from '../typechain/PositionManager';
import {
  CollateralToken,
  R_TOKEN,
  SwapRouter,
  Token,
  TransactionWithFeesOptions,
  UnderlyingCollateralToken,
} from '../types';
import {
  createEmptyPermitSignature,
  createPermitSignature,
  getPositionManagerContract,
  getTokenContract,
  isEoaAddress,
  isUnderlyingCollateralToken,
  isWrappableCappedCollateralToken,
  sendTransactionWithGasLimit,
} from '../utils';
import { PositionWithRunner } from './base';
<<<<<<< HEAD
=======
import { BALANCER_R_DAI_POOL_ID, SWAP_ROUTER_MAX_SLIPPAGE } from '../constants';
>>>>>>> 174cbaa7

export interface ManagePositionStepType {
  name: 'whitelist' | 'approve' | 'permit' | 'manage';
  token?: Token;
}

export interface LeveragePositionStepType {
  name: 'whitelist' | 'approve' | 'permit' | 'leverage';
  token?: Token;
}

interface ManagePositionStepsPrefetch {
  isDelegateWhitelisted?: boolean;
  collateralTokenAllowance?: Decimal;
  collateralPermitSignature?: ERC20PermitSignatureStruct;
  rTokenAllowance?: Decimal;
  rPermitSignature?: ERC20PermitSignatureStruct;
}

interface LeveragePositionStepsPrefetch {
  isDelegateWhitelisted?: boolean;
  currentDebt?: Decimal;
  currentCollateral?: Decimal;
  collateralTokenAllowance?: Decimal;
  collateralPermitSignature?: ERC20PermitSignatureStruct;
}

type WhitelistStep = {
  type: {
    name: 'whitelist';
  };
  stepNumber: number;
  numberOfSteps: number;
  action: () => Promise<TransactionResponse>;
};

type PermitStep = {
  type: {
    name: 'permit';
    token: Token;
  };
  stepNumber: number;
  numberOfSteps: number;
  action: () => Promise<ERC20PermitSignatureStruct>;
};

type ApproveStep = {
  type: {
    name: 'approve';
    token: Token;
  };
  stepNumber: number;
  numberOfSteps: number;
  action: () => Promise<TransactionResponse>;
};

export interface ManagePositionStep {
  type: ManagePositionStepType;
  stepNumber: number;
  numberOfSteps: number;
  action: () => Promise<TransactionResponse | ERC20PermitSignatureStruct>;
}

export interface LeveragePositionStep {
  type: LeveragePositionStepType;
  stepNumber: number;
  numberOfSteps: number;
  action: () => Promise<TransactionResponse | ERC20PermitSignatureStruct>;
}

interface UserPositionResponse {
  underlyingCollateralToken: string | null;
  principalCollateral: string | null;
}

const DEBT_CHANGE_TO_CLOSE = Decimal.MAX_DECIMAL.mul(-1);

/**
 * Options for managing a position.
 * @property collateralToken The collateral token to use for the operation.
 * @property frontendTag The frontend operator tag for the transaction.
 * @property approvalType The approval type for the collateral token or R token. Smart contract position owners have to
 * use `approve` since they don't support signing. Defaults to permit.
 */
export interface ManagePositionOptions<C extends CollateralToken> extends TransactionWithFeesOptions {
  collateralToken?: C;
  frontendTag?: string;
  approvalType?: 'permit' | 'approve';
}

/**
 * Options for leveraging a position.
 * @property collateralToken The collateral token to use for the operation.
 * @property frontendTag The frontend operator tag for the transaction.
 * @property approvalType The approval type for the collateral token. Smart contract position owners have to
 * use `approve` since they don't support signing. Defaults to permit.
 * @property swapRouter Swap router that swap will use for the operation
 */
export interface LeveragePositionOptions<C extends CollateralToken> extends TransactionWithFeesOptions {
  collateralToken?: C;
  frontendTag?: string;
  approvalType?: 'permit' | 'approve';
  swapRouter?: SwapRouter;
}

/**
 * Callbacks for managing a position.
 * @property onDelegateWhitelistingStart A callback that is called when the delegate whitelisting starts.
 * @property onDelegateWhitelistingEnd A callback that is called when the delegate whitelisting ends.
 * @property onApprovalStart A callback that is called when the collateral token or R approval starts.
 * @property onApprovalEnd A callback that is called when the approval ends.
 */
export interface ManagePositionCallbacks {
  onDelegateWhitelistingStart?: () => void;
  onDelegateWhitelistingEnd?: (error?: unknown) => void;
  onApprovalStart?: () => void;
  onApprovalEnd?: (error?: unknown) => void;
}

/**
 * A position with an attached signer that is the position's owner. This class is used for operations that modify the
 * position (e.g. managing collateral and debt). For read-only operations on the position, use the
 * {@link PositionWithAddress} class.
 */
export class UserPosition<T extends UnderlyingCollateralToken> extends PositionWithRunner {
  private user: Signer;
  private collateralTokens = new Map<CollateralToken, ERC20>();
  private positionManager: PositionManager;
  private rToken: ERC20Permit;

  /**
   * Fetches the position of a given user or returns null if the user does not have a position. Differs from the
   * constructor in that it fetches the underlying collateral token of the position and checks whether it is valid,
   * where it is required to know the position's underlying collateral token when calling the constructor.
   * @param user The signer of the position's owner.
   * @returns The position of the user or null.
   */
  public static async fromUser<C extends UnderlyingCollateralToken>(user: Signer): Promise<UserPosition<C> | null> {
    const query = gql`
      query getPosition($positionId: String!) {
        position(id: $positionId) {
          underlyingCollateralToken
          principalCollateral
        }
      }
    `;
    const variables = {
      positionId: (await user.getAddress()).toLowerCase(),
    };

    const response = await request<{ position: UserPositionResponse | null }>(
      RaftConfig.subgraphEndpoint,
      query,
      variables,
    );
    const underlyingCollateralTokenAddress = response.position?.underlyingCollateralToken;

    if (!underlyingCollateralTokenAddress) {
      return null;
    }

    const underlyingCollateralToken = RaftConfig.getTokenTicker(underlyingCollateralTokenAddress);

    if (underlyingCollateralToken === null || !isUnderlyingCollateralToken(underlyingCollateralToken)) {
      return null;
    }

    const principalCollateral = response.position?.principalCollateral
      ? Decimal.parse(BigInt(response.position.principalCollateral), 0n, Decimal.PRECISION)
      : null;

    const position = new UserPosition(user, underlyingCollateralToken);
    position.setPrincipalCollateral(principalCollateral);
    await position.fetch();

    return position;
  }

  /**
   * Creates a new representation of a position or a given user with given initial collateral and debt amounts.
   * @param user The signer of the position's owner.
   * @param underlyingCollateralToken The underlying collateral token.
   * @param collateral The collateral amount. Defaults to 0.
   * @param debt The debt amount. Defaults to 0.
   */
  public constructor(
    user: Signer,
    underlyingCollateralToken: T,
    collateral: Decimal = Decimal.ZERO,
    debt: Decimal = Decimal.ZERO,
  ) {
    super('', user, underlyingCollateralToken, collateral, debt);

    this.user = user;
    this.positionManager = getPositionManagerContract('base', RaftConfig.networkConfig.positionManager, user);
    this.rToken = ERC20Permit__factory.connect(RaftConfig.networkConfig.tokens[R_TOKEN].address, this.user);
  }

  /**
   * Manages the position's collateral and debt amounts by depositing or withdrawing from the position manager. Does not
   * fetch the position's collateral and debt amounts after the operation. In case of adding collateral more collateral,
   * it checks whether the collateral token allowance is sufficient and if not, it asks the user to approve the
   * collateral change.
   *
   * This method is used as a generic method for managing the position's collateral and debt amounts. For more specific
   * methods, use the {@link UserPosition.open}, {@link UserPosition.close}, {@link UserPosition.addCollateral},
   * {@link UserPosition.withdrawCollateral}, {@link UserPosition.borrow}, and {@link UserPosition.repayDebt}.
   * @param collateralChange The amount to change the collateral by. Positive values deposit collateral, negative values
   * withdraw collateral.
   *
   * For more granular control over the transaction, use {@link getManageSteps} instead.
   * @param collateralChange The amount of collateral to deposit. Positive values deposit collateral, negative values
   * withdraw it.
   * @param debtChange The amount to change the debt by. Positive values borrow debt, negative values repay debt.
   * @param options.maxFeePercentage The maximum fee percentage to pay for the operation. Defaults to 1 (100%).
   * @param options.collateralToken The collateral token to use for the operation. Defaults to the position's underlying
   * collateral token.
   * @param options.gasLimitMultiplier The multiplier for the gas limit of the transaction. Defaults to 1.
   * @param options.frontendTag The frontend operator tag for the transaction. Optional.
   * @param options.approvalType The approval type for the collateral token or R token. Smart contract position owners
   * have to use `approve` since they don't support signing. Defaults to permit.
   * @param options.onDelegateWhitelistingStart A callback that is called when the delegate whitelisting starts.
   * Optional.
   * @param options.onDelegateWhitelistingEnd A callback that is called when the delegate whitelisting ends. Optional.
   * @param options.onApprovalStart A callback that is called when the collateral token or R approval starts. If
   * approval is not needed, the callback will never be called. Optional.
   * @param options.onApprovalEnd A callback that is called when the approval ends. Optional.
   * @throws If the collateral change is negative and the collateral token is ETH.
   */
  public async manage(
    collateralChange: Decimal,
    debtChange: Decimal,
    options: ManagePositionOptions<SupportedCollateralTokens[T]> & ManagePositionCallbacks = {},
  ): Promise<void> {
    const { onDelegateWhitelistingStart, onDelegateWhitelistingEnd, onApprovalStart, onApprovalEnd, ...otherOptions } =
      options;

    const steps = this.getManageSteps(collateralChange, debtChange, otherOptions);
    let collateralPermitSignature: ERC20PermitSignatureStruct | undefined;

    for (let step = await steps.next(); !step.done; step = await steps.next(collateralPermitSignature)) {
      const { type: stepType, action } = step.value;

      switch (stepType.name) {
        case 'whitelist':
          onDelegateWhitelistingStart?.();
          break;

        case 'manage':
          break;

        default:
          onApprovalStart?.();
      }

      const result = await action();

      if (result instanceof TransactionResponse) {
        await result.wait();
        collateralPermitSignature = undefined;

        switch (stepType.name) {
          case 'whitelist':
            onDelegateWhitelistingEnd?.();
            break;

          case 'manage':
            break;

          default:
            onApprovalEnd?.();
        }
      } else {
        collateralPermitSignature = result;
      }
    }
  }

  /**
   * Returns the steps for managing the position's collateral and debt amounts. The steps are not dispatched
   * automatically and it is the caller's response to dispatch them. Each step contains the type of the step, the total
   * number of steps, and the action to perform. The action is either a transaction to dispatch or a function that
   * returns a permit signature for the collateral token or R token.
   * @param collateralChange The amount of change the collateral by. Positive values deposit collateral, negative values
   * withdraw it.
   * @param debtChange The amount to change the debt by. Positive values borrow debt, negative values repay debt.
   * @param options.maxFeePercentage The maximum fee percentage to pay for the operation. Defaults to 1 (100%).
   * @param options.collateralToken The collateral token to use for the operation. Defaults to the position's underlying
   * collateral token.
   * @param options.gasLimitMultiplier The multiplier for the gas limit of the transaction. Defaults to 1.
   * @param options.frontendTag The frontend operator tag for the transaction. Optional.
   * @param options.approvalType The approval type for the collateral token or R token. Smart contract position owners
   * have to use `approve` since they don't support signing. Defaults to permit.
   * @param options.isDelegateWhitelisted Whether the delegate is whitelisted for the position owner. If not provided,
   * it will be fetched automatically.
   * @param options.collateralTokenAllowance The collateral token allowance of the position owner for the position
   * manager. If not provided, it will be fetched automatically.
   * @param options.collateralPermitSignature The collateral token permit signature. If not provided, it will be asked
   * from the user.
   * @param options.rTokenAllowance The R token allowance of the position owner for the position manager. If not
   * provided, it will be fetched automatically.
   * @param options.rPermitSignature The R token permit signature. If not provided, it will be asked from the user.
   */
  public async *getManageSteps(
    collateralChange: Decimal,
    debtChange: Decimal,
    options: ManagePositionOptions<SupportedCollateralTokens[T]> & ManagePositionStepsPrefetch = {},
  ): AsyncGenerator<ManagePositionStep, void, ERC20PermitSignatureStruct | undefined> {
    const {
      maxFeePercentage = Decimal.ONE,
      gasLimitMultiplier = Decimal.ONE,
      frontendTag,
      approvalType = 'permit',
    } = options;
    let { collateralToken = this.underlyingCollateralToken as T } = options;

    // check whether it's closing position (i.e. collateralChange is ZERO while debtChange is -ve MAX)
    if (collateralChange.isZero() && !debtChange.equals(DEBT_CHANGE_TO_CLOSE)) {
      if (debtChange.isZero()) {
        throw Error('Collateral and debt change cannot be both zero');
      }

      // It saves gas by not using the delegate contract if the collateral token is not the underlying collateral token.
      // It does it by skipping the delegate whitelisting (if it is not whitelisted) and approving the R token.
      collateralToken = this.underlyingCollateralToken as T;
    }

    const absoluteCollateralChangeValue = collateralChange.abs().value;
    const isCollateralIncrease = collateralChange.gt(Decimal.ZERO);
    const absoluteDebtChangeValue = debtChange.abs().value;
    const isDebtIncrease = debtChange.gt(Decimal.ZERO);
    const maxFeePercentageValue = maxFeePercentage.value;
    const isUnderlyingToken = this.isUnderlyingCollateralToken(collateralToken);

    const whitelistingRequired = !isUnderlyingToken;
    const collateralTokenContract = getTokenContract(collateralToken, this.user);
    const collateralTokenAllowanceRequired = collateralTokenContract !== null && isCollateralIncrease;
    const rTokenAllowanceRequired = !isDebtIncrease && !isUnderlyingToken;
    const positionManagerAddress = RaftConfig.getPositionManagerAddress(
      this.underlyingCollateralToken,
      collateralToken,
    );
    const userAddress = await this.getUserAddress();

    const { collateralPermitSignature: cachedCollateralPermitSignature, rPermitSignature: cachedRPermitSignature } =
      options;
    let { isDelegateWhitelisted, collateralTokenAllowance, rTokenAllowance } = options;

    // In case the delegate whitelisting check is not passed externally, check the whitelist status
    if (isDelegateWhitelisted === undefined) {
      isDelegateWhitelisted = whitelistingRequired
        ? await this.isDelegateWhitelisted(positionManagerAddress, userAddress)
        : false;
    }

    // In case the collateral token allowance check is not passed externally, check the allowance
    if (collateralTokenAllowance === undefined) {
      collateralTokenAllowance = collateralTokenAllowanceRequired
        ? await getTokenAllowance(collateralTokenContract, userAddress, positionManagerAddress)
        : Decimal.MAX_DECIMAL;
    }

    // In case the R token allowance check is not passed externally, check the allowance
    if (rTokenAllowance === undefined) {
      rTokenAllowance = rTokenAllowanceRequired
        ? await getTokenAllowance(this.rToken, userAddress, positionManagerAddress)
        : Decimal.MAX_DECIMAL;
    }

    const isEoaPositionOwner = await isEoaAddress(userAddress, this.contractRunner);
    const canUsePermit = isEoaPositionOwner && approvalType === 'permit';
    const collateralTokenConfig = RaftConfig.networkConfig.tokens[collateralToken];
    const canCollateralTokenUsePermit = collateralTokenConfig.supportsPermit && canUsePermit;

    const whitelistingStepNeeded = whitelistingRequired && !isDelegateWhitelisted;
    const collateralApprovalStepNeeded =
      collateralTokenAllowanceRequired && // action needs collateral token allowance check
      collateralChange.gt(collateralTokenAllowance ?? Decimal.ZERO) && // current allowance is not enough
      (!canCollateralTokenUsePermit || !cachedCollateralPermitSignature); // approval step or signing a permit is needed
    const rTokenApprovalStepNeeded =
      rTokenAllowanceRequired && // action needs R token allowance check
      debtChange.abs().gt(rTokenAllowance ?? Decimal.ZERO) && // current allowance is not enough
      (!canUsePermit || !cachedRPermitSignature); // approval step or signing a permit is needed

    // The number of steps is the number of optional steps that are required based on input values plus one required
    // step (`manage`)
    const numberOfSteps =
      Number(whitelistingStepNeeded) + Number(collateralApprovalStepNeeded) + Number(rTokenApprovalStepNeeded) + 1;
    let stepCounter = 1;

    if (whitelistingStepNeeded) {
      yield* this.getWhitelistStep(positionManagerAddress, () => stepCounter++, numberOfSteps);
    }

    let collateralPermitSignature = createEmptyPermitSignature();
    let rPermitSignature = createEmptyPermitSignature();

    if (collateralApprovalStepNeeded) {
      collateralPermitSignature = yield* this.getApproveOrPermitStep(
        collateralToken,
        collateralTokenContract,
        collateralChange,
        positionManagerAddress,
        () => stepCounter++,
        numberOfSteps,
        canCollateralTokenUsePermit,
        cachedCollateralPermitSignature,
      );
    }

    if (rTokenApprovalStepNeeded) {
      rPermitSignature = yield* this.getApproveOrPermitStep(
        R_TOKEN,
        this.rToken,
        debtChange.abs(),
        positionManagerAddress,
        () => stepCounter++,
        numberOfSteps,
        canUsePermit,
        cachedRPermitSignature,
      );
    }

    if (isUnderlyingCollateralToken(collateralToken)) {
      yield {
        type: {
          name: 'manage',
        },
        stepNumber: stepCounter++,
        numberOfSteps,
        action: () =>
          sendTransactionWithGasLimit(
            this.positionManager.managePosition,
            [
              RaftConfig.getTokenAddress(collateralToken),
              userAddress,
              absoluteCollateralChangeValue,
              isCollateralIncrease,
              absoluteDebtChangeValue,
              isDebtIncrease,
              maxFeePercentageValue,
              collateralPermitSignature,
            ],
            gasLimitMultiplier,
            frontendTag,
            this.user,
          ),
      };
    } else if (
      isWrappableCappedCollateralToken(collateralToken) ||
      (collateralToken === 'stETH' && this.underlyingCollateralToken === 'wstETH')
    ) {
      const method = isWrappableCappedCollateralToken(collateralToken)
        ? getPositionManagerContract('wrapped', positionManagerAddress, this.user).managePosition
        : getPositionManagerContract('stETH', positionManagerAddress, this.user).managePositionStETH;

      yield {
        type: {
          name: 'manage',
        },
        stepNumber: stepCounter++,
        numberOfSteps,
        action: () =>
          sendTransactionWithGasLimit(
            method,
            [
              absoluteCollateralChangeValue,
              isCollateralIncrease,
              absoluteDebtChangeValue,
              isDebtIncrease,
              maxFeePercentageValue,
              rPermitSignature,
            ],
            gasLimitMultiplier,
            frontendTag,
            this.user,
          ),
      };
    } else {
      throw new Error(
        `Underlying collateral token ${this.underlyingCollateralToken} does not support collateral token ${collateralToken}`,
      );
    }
  }

  /**
   * Returns the steps for managing the leverage position's collateral and leverage multiplier. The steps are not dispatched
   * automatically and it is the caller's response to dispatch them. Each step contains the type of the step, the total
   * number of steps, and the action to perform. The action is either a transaction to dispatch or a function that
   * returns a permit signature for the collateral token.
   * @param principalCollateralChange The amount of change the collateral by. Positive values deposit collateral, negative values
   * withdraw it.
   * @param leverage The leverage multiplier for the position.
   * @param options.maxFeePercentage The maximum fee percentage to pay for the operation. Defaults to 1 (100%).
   * @param options.collateralToken The collateral token to use for the operation. Defaults to the position's underlying
   * collateral token.
   * @param options.gasLimitMultiplier The multiplier for the gas limit of the transaction. Defaults to 1.
   * @param options.frontendTag The frontend operator tag for the transaction. Optional.
   * @param options.approvalType The approval type for the collateral token or R token. Smart contract position owners
   * have to use `approve` since they don't support signing. Defaults to permit.
   * @param swapRouter Swap router that swap will use for the operation
   * @param options.isDelegateWhitelisted Whether the delegate is whitelisted for the position owner. If not provided,
   * it will be fetched automatically.
   * @param options.collateralTokenAllowance The collateral token allowance of the position owner for the position
   * manager. If not provided, it will be fetched automatically.
   * @param options.collateralPermitSignature The collateral token permit signature. If not provided, it will be asked
   * from the user.
   */
  public async *getLeverageSteps(
    currentPrincipalCollateral: Decimal,
    principalCollateralChange: Decimal,
    leverage: Decimal,
    slippage: Decimal,
    options: LeveragePositionOptions<SupportedCollateralTokens[T]> & LeveragePositionStepsPrefetch = {},
  ): AsyncGenerator<LeveragePositionStep, void, ERC20PermitSignatureStruct | undefined> {
    const {
      maxFeePercentage = Decimal.ONE,
      gasLimitMultiplier = Decimal.ONE,
      frontendTag,
      swapRouter = '1inch',
    } = options;
    const { collateralToken = this.underlyingCollateralToken as T } = options;

    const absolutePrincipalCollateralChangeValue = principalCollateralChange.abs().value;
    const isPrincipalCollateralIncrease = principalCollateralChange.gt(Decimal.ZERO);
    let debtChange = Decimal.ZERO;
    const isClosePosition = leverage.equals(1) && principalCollateralChange.isZero();
    const collateralTokenContract = getTokenContract(collateralToken, this.user);
    const collateralTokenAllowanceRequired = collateralTokenContract !== null && isPrincipalCollateralIncrease;
    const userAddress = await this.getUserAddress();

    let { isDelegateWhitelisted, collateralTokenAllowance, currentDebt, currentCollateral } = options;

    if (slippage.gt(SWAP_ROUTER_MAX_SLIPPAGE[swapRouter])) {
      throw new Error(
        `Slippage (${slippage.toTruncated(4)}) should not be greater than ${SWAP_ROUTER_MAX_SLIPPAGE[swapRouter]}`,
      );
    }

    if (!currentDebt) {
      // Make sure we have latest debt balance data before proceeding
      currentDebt = await this.fetchDebt();
    }
    if (!currentCollateral) {
      currentCollateral = await this.fetchCollateral();
    }

    console.log('\n=====\n');

    console.log(`currentCollateral: ${currentCollateral.toString()}`);
    console.log(`currentPrincipalCollateral: ${currentPrincipalCollateral.toString()}`);
    console.log(`currentDebt: ${currentDebt.toString()}`);

    // In case the delegate whitelisting check is not passed externally, check the whitelist status
    if (isDelegateWhitelisted === undefined) {
      isDelegateWhitelisted = await this.isDelegateWhitelisted(
        RaftConfig.networkConfig.oneInchOneStepLeverageStEth,
        userAddress,
      );
    }

    // In case the collateral token allowance check is not passed externally, check the allowance
    if (collateralTokenAllowance === undefined) {
      if (collateralTokenAllowanceRequired) {
        collateralTokenAllowance = await getTokenAllowance(
          collateralTokenContract,
          userAddress,
          RaftConfig.networkConfig.oneInchOneStepLeverageStEth,
        );
      } else {
        collateralTokenAllowance = Decimal.MAX_DECIMAL;
      }
    }

    const whitelistingStepNeeded = !isDelegateWhitelisted;
    const collateralApprovalStepNeeded =
      collateralTokenAllowanceRequired && // action needs collateral token allowance check
      principalCollateralChange.gt(collateralTokenAllowance ?? Decimal.ZERO); // current allowance is not enough

    // The number of steps is the number of optional steps that are required based on input values plus one required
    // step (`leverage`)
    const numberOfSteps = Number(whitelistingStepNeeded) + Number(collateralApprovalStepNeeded) + 1;
    let stepCounter = 1;

    if (whitelistingStepNeeded) {
      yield* this.getWhitelistStep(
        RaftConfig.networkConfig.oneInchOneStepLeverageStEth,
        () => stepCounter++,
        numberOfSteps,
      );
    }

    if (collateralApprovalStepNeeded) {
      yield* this.getApproveOrPermitStep(
        collateralToken,
        collateralTokenContract,
        principalCollateralChange,
        RaftConfig.networkConfig.oneInchOneStepLeverageStEth,
        () => stepCounter++,
        numberOfSteps,
        false, // One step leverage doesn't support permit
      );
    }

    if (collateralToken === 'wstETH' || collateralToken === 'stETH') {
      if (!this.user.provider) {
        return;
      }

      const priceFeed = new PriceFeed(this.user.provider);
      const price = await priceFeed.getPrice(collateralToken);

      // User is closing the position
      if (isClosePosition) {
        debtChange = Decimal.MAX_DECIMAL.mul(-1);
      }
      // User is opening the position
      else if (currentCollateral.isZero() && currentDebt.isZero()) {
        debtChange = principalCollateralChange.mul(price).mul(leverage.sub(Decimal.ONE));
      }
      // User is adjusting the position
      else {
        const newTotalDebt = currentPrincipalCollateral
          .add(principalCollateralChange)
          .mul(price)
          .mul(leverage.sub(Decimal.ONE));

        debtChange = newTotalDebt.sub(currentDebt);
      }
      console.log(`debtChange: ${debtChange.toString()}`);

      const isDebtIncrease = debtChange.gt(Decimal.ZERO);
      console.log(`isDebtIncrease: ${isDebtIncrease}`);

      const collateralAddress = RaftConfig.networkConfig.tokens[collateralToken].address;
      const rAddress = RaftConfig.networkConfig.tokens['R'].address;

      let amountToSwap: Decimal;
      // User is closing the position
      if (isClosePosition) {
        // When closing the position, we do not need to set swap amount, contracts will calculate correct amount and inject it in ammData
        amountToSwap = Decimal.ONE;
      }
      // User is opening the position
      else if (currentCollateral.isZero() && currentDebt.isZero()) {
        amountToSwap = principalCollateralChange.mul(price).mul(leverage.sub(1));
      }
      // User is adjusting the position
      else {
        if (isDebtIncrease) {
          amountToSwap = debtChange.abs();
        } else {
          amountToSwap = debtChange.abs().mul(Decimal.ONE.add(0.001)).div(price);
        }
      }

      const swapCalldata = await this.getSwapCallDataFrom1inch(
        isDebtIncrease ? rAddress : collateralAddress,
        isDebtIncrease ? collateralAddress : rAddress,
        amountToSwap,
        slippage,
      );

      const functionSignatureToFromAmountOffset: { [key: string]: number } = {
        '0x12aa3caf': 164, // swap
        '0x0502b1c5': 36, // unoswap
        '0x84bd6d29': 100, // clipperSwap
        '0xe449022e': 4, // uniswapV3Swap
      };

      const swapFunctionSignature = swapCalldata.data.tx.data.substr(0, 10);

      const fromAmountOffset = functionSignatureToFromAmountOffset[swapFunctionSignature];

      const abi = new ethers.Interface(OneInchOneStepLeverageStETHABI);

      // TODO - Remove console logs once we finalize everything for OSL
      console.log(`fromAmountOffset: ${fromAmountOffset}`);
      console.log(`1InchData: ${swapCalldata.data.tx.data}`);
      const oneInchDataAmmData = abi
        .getAbiCoder()
        .encode(['uint256', 'bytes'], [fromAmountOffset, swapCalldata.data.tx.data]);

      const swapToTokenAmount = new Decimal(
        BigInt(swapCalldata.data.toTokenAmount),
        swapCalldata.data.toToken.decimals,
      );
      console.log(`swapCalldata.data.toTokenAmount: ${swapCalldata.data.toTokenAmount}`);
      console.log(`swapCalldata.data.toToken.decimals ${swapCalldata.data.toToken.decimals}`);
      const minReturn = swapToTokenAmount.mul(Decimal.ONE.sub(slippage));
      console.log(`minReturn: ${minReturn.toString()}`);

      // Adding buffer because R price is not exactly 1$ - TODO - Only works for close position
      let collateralToSwap: Decimal;
      if (isClosePosition) {
        collateralToSwap = currentDebt.mul(Decimal.ONE.add(0.001)).div(price);
      } else {
        collateralToSwap = debtChange.abs().mul(Decimal.ONE.add(0.001)).div(price);
      }

      yield {
        type: {
          name: 'leverage',
        },
        stepNumber: stepCounter++,
        numberOfSteps,
        // TODO: implement the actual leverage function
        action: () =>
          sendTransactionWithGasLimit(
            collateralToken === 'wstETH'
              ? this.loadOneStepLeverageStETH().manageLeveragedPosition // used for wstETH
              : this.loadOneStepLeverageStETH().manageLeveragedPositionStETH, // used to stETH
            [
              debtChange.abs().toBigInt(),
              isDebtIncrease,
              absolutePrincipalCollateralChangeValue,
              isPrincipalCollateralIncrease,
              oneInchDataAmmData,
              isDebtIncrease ? minReturn.toBigInt() : collateralToSwap.toBigInt(),
              maxFeePercentage.toBigInt(),
            ],
            gasLimitMultiplier,
            frontendTag,
            this.user,
          ),
      };
    } else if (isWrappableCappedCollateralToken(collateralToken)) {
      // TODO - Add support for rETH (wrapped capped tokens)
      yield {
        type: {
          name: 'leverage',
        },
        stepNumber: stepCounter++,
        numberOfSteps,
        // TODO: implement the actual leverage function
        action: async () => {
          const dummyFunc = (
            // eslint-disable-next-line @typescript-eslint/no-unused-vars
            _absoluteCollateralChangeValue: bigint,
            // eslint-disable-next-line @typescript-eslint/no-unused-vars
            _isCollateralIncrease: boolean,
            // eslint-disable-next-line @typescript-eslint/no-unused-vars
            _leverage: Decimal,
            // eslint-disable-next-line @typescript-eslint/no-unused-vars
            _maxFeePercentageValue: bigint,
            // eslint-disable-next-line @typescript-eslint/no-unused-vars
            _gasLimitMultiplier: Decimal,
            // eslint-disable-next-line @typescript-eslint/no-unused-vars
            _frontendTag?: string,
          ) => false;
          dummyFunc(
            absolutePrincipalCollateralChangeValue,
            isPrincipalCollateralIncrease,
            leverage,
            maxFeePercentage.toBigInt(),
            gasLimitMultiplier,
            frontendTag,
          );
          return {} as TransactionResponse;
        },
      };
    } else {
      throw new Error(
        `Underlying collateral token ${this.underlyingCollateralToken} does not support collateral token ${collateralToken}`,
      );
    }
  }

  /**
   * Checks if delegate for a given collateral token is whitelisted for the position owner.
   * @param collateralToken Collateral token to check the whitelist for.
   * @returns True if the delegate is whitelisted or the collateral token is the position's underlying collateral token,
   * otherwise false.
   */
  public async isDelegateWhitelisted(delegateAddress: string, userAddress: string): Promise<boolean> {
    return await this.positionManager.isDelegateWhitelisted(userAddress, delegateAddress);
  }

  /**
   * Whitelists the delegate for a given collateral token. This is needed for the position owner to be able to open the
   * position for the first time or after the delegate has been removed from the whitelist. {@link managePosition}
   * handles the whitelisting automatically.
   * @param collateralToken The collateral token for which the delegate should be whitelisted.
   * @returns Transaction response if the whitelisting is needed, otherwise null.
   */
  public async whitelistDelegate(
    collateralToken: T | SupportedCollateralTokens[T],
  ): Promise<ContractTransactionResponse | null> {
    if (!this.isUnderlyingCollateralToken(collateralToken)) {
      return await this.positionManager.whitelistDelegate(
        RaftConfig.getPositionManagerAddress(this.underlyingCollateralToken, collateralToken),
        true,
      );
    }

    return null;
  }

  /**
   * Opens the position by depositing collateral and borrowing debt from the position manager. Does not fetch the
   * position's collateral and debt amounts after the operation. Checks whether the collateral token allowance is
   * sufficient and if not, it asks the user to approve the collateral change.
   * @param collateralAmount The amount of collateral to deposit. Must be greater than 0.
   * @param debtAmount The amount of debt to borrow. Must be greater than 0.
   * @param options.maxFeePercentage The maximum fee percentage to pay for the operation. Defaults to 1 (100%).
   * @param options.collateralToken The collateral token to use for the operation. Defaults to the position's underlying
   * collateral token.
   * @param options.gasLimitMultiplier The multiplier for the gas limit of the transaction. Defaults to 1.
   * @param options.frontendTag The frontend operator tag for the transaction. Optional.
   * @param options.approvalType The approval type for the collateral token or R token. Smart contract position owners
   * have to use `approve` since they don't support signing. Defaults to permit.
   * @param options.onDelegateWhitelistingStart A callback that is called when the delegate whitelisting starts.
   * Optional.
   * @param options.onDelegateWhitelistingEnd A callback that is called when the delegate whitelisting ends. Optional.
   * @param options.onApprovalStart A callback that is called when the collateral token or R approval starts. If
   * approval is not needed, the callback will never be called. Optional.
   * @param options.onApprovalEnd A callback that is called when the approval ends. Optional.
   * @throws An error if the collateral amount is less than or equal to 0.
   * @throws An error if the debt amount is less than or equal to 0.
   */
  public async open(
    collateralAmount: Decimal,
    debtAmount: Decimal,
    options: ManagePositionOptions<SupportedCollateralTokens[T]> & ManagePositionCallbacks = {},
  ): Promise<void> {
    if (collateralAmount.lte(Decimal.ZERO)) {
      throw new Error('Collateral amount must be greater than 0');
    }
    if (debtAmount.lte(Decimal.ZERO)) {
      throw new Error('Debt amount must be greater than 0');
    }

    this.manage(collateralAmount, debtAmount, options);
  }

  /**
   * Closes the position by withdrawing collateral and repaying debt to the position manager. Fetches the position's
   * collateral and debt amounts before the operation, but does not fetch them after.
   * @param options.maxFeePercentage The maximum fee percentage to pay for the operation. Defaults to 1 (100%).
   * @param options.collateralToken The collateral token to use for the operation. Defaults to the position's underlying
   * collateral token.
   * @param options.gasLimitMultiplier The multiplier for the gas limit of the transaction. Defaults to 1.
   * @param options.frontendTag The frontend operator tag for the transaction. Optional.
   * @param options.approvalType The approval type for the collateral token or R token. Smart contract position owners
   * have to use `approve` since they don't support signing. Defaults to permit.
   * @param options.onDelegateWhitelistingStart A callback that is called when the delegate whitelisting starts.
   * Optional.
   * @param options.onDelegateWhitelistingEnd A callback that is called when the delegate whitelisting ends. Optional.
   * @param options.onApprovalStart A callback that is called when the collateral token or R approval starts. If
   * approval is not needed, the callback will never be called. Optional.
   * @param options.onApprovalEnd A callback that is called when the approval ends. Optional.
   */
  public async close(
    options: ManagePositionOptions<SupportedCollateralTokens[T]> & ManagePositionCallbacks = {},
  ): Promise<void> {
    this.manage(Decimal.ZERO, DEBT_CHANGE_TO_CLOSE, options);
  }

  /**
   * Adds more collateral to the position by depositing it to the position manager. Does not fetch the position's
   * collateral and debt amounts after the operation. Checks whether the collateral token allowance is sufficient and if
   * not, it asks the user to approve the collateral change.
   * @param amount The amount of collateral to deposit. Must be greater than 0.
   * @param options.maxFeePercentage The maximum fee percentage to pay for the operation. Defaults to 1 (100%).
   * @param options.collateralToken The collateral token to use for the operation. Defaults to the position's underlying
   * collateral token.
   * @param options.gasLimitMultiplier The multiplier for the gas limit of the transaction. Defaults to 1.
   * @param options.frontendTag The frontend operator tag for the transaction. Optional.
   * @param options.approvalType The approval type for the collateral token or R token. Smart contract position owners
   * have to use `approve` since they don't support signing. Defaults to permit.
   * @param options.onDelegateWhitelistingStart A callback that is called when the delegate whitelisting starts.
   * Optional.
   * @param options.onDelegateWhitelistingEnd A callback that is called when the delegate whitelisting ends. Optional.
   * @param options.onApprovalStart A callback that is called when the collateral token or R approval starts. If
   * approval is not needed, the callback will never be called. Optional.
   * @param options.onApprovalEnd A callback that is called when the approval ends. Optional.
   * @throws An error if the amount is less than or equal to 0.
   */
  public async addCollateral(
    amount: Decimal,
    options: ManagePositionOptions<SupportedCollateralTokens[T]> & ManagePositionCallbacks = {},
  ): Promise<void> {
    if (amount.lte(Decimal.ZERO)) {
      throw new Error('Amount must be greater than 0.');
    }

    this.manage(amount, Decimal.ZERO, options);
  }

  /**
   * Removes collateral from the position by withdrawing it from the position manager. Does not fetch the position's
   * collateral and debt amounts after the operation.
   * @param amount The amount of collateral to withdraw. Must be greater than 0.
   * @param options.maxFeePercentage The maximum fee percentage to pay for the operation. Defaults to 1 (100%).
   * @param options.collateralToken The collateral token to use for the withdrawal. Defaults to the position's underlying
   * collateral token.
   * @param options.gasLimitMultiplier The multiplier for the gas limit of the transaction. Defaults to 1.
   * @param options.frontendTag The frontend operator tag for the transaction. Optional.
   * @param options.approvalType The approval type for the collateral token or R token. Smart contract position owners
   * have to use `approve` since they don't support signing. Defaults to permit.
   * @param options.onDelegateWhitelistingStart A callback that is called when the delegate whitelisting starts.
   * Optional.
   * @param options.onDelegateWhitelistingEnd A callback that is called when the delegate whitelisting ends. Optional.
   * @param options.onApprovalStart A callback that is called when the collateral token or R approval starts. If
   * approval is not needed, the callback will never be called. Optional.
   * @param options.onApprovalEnd A callback that is called when the approval ends. Optional.
   * @throws An error if the amount is less than or equal to 0.
   */
  public async withdrawCollateral(
    amount: Decimal,
    options: ManagePositionOptions<SupportedCollateralTokens[T]> & ManagePositionCallbacks = {},
  ): Promise<void> {
    if (amount.lte(Decimal.ZERO)) {
      throw new Error('Amount must be greater than 0.');
    }

    this.manage(amount.mul(-1), Decimal.ZERO, options);
  }

  /**
   * Borrows more debt from the position by borrowing it from the position manager. Does not fetch the position's
   * collateral and debt amounts after the operation.
   * @param amount The amount of debt to borrow. Must be greater than 0.
   * @param options.maxFeePercentage The maximum fee percentage to pay for the operation. Defaults to 1 (100%).
   * @param options.collateralToken The collateral token to use for the operation. Defaults to the position's underlying
   * collateral token.
   * @param options.gasLimitMultiplier The multiplier for the gas limit of the transaction. Defaults to 1.
   * @param options.frontendTag The frontend operator tag for the transaction. Optional.
   * @param options.approvalType The approval type for the collateral token or R token. Smart contract position owners
   * have to use `approve` since they don't support signing. Defaults to permit.
   * @param options.onDelegateWhitelistingStart A callback that is called when the delegate whitelisting starts.
   * Optional.
   * @param options.onDelegateWhitelistingEnd A callback that is called when the delegate whitelisting ends. Optional.
   * @param options.onApprovalStart A callback that is called when the collateral token or R approval starts. If
   * approval is not needed, the callback will never be called. Optional.
   * @param options.onApprovalEnd A callback that is called when the approval ends. Optional.
   * @throws An error if the amount is less than or equal to 0.
   */
  public async borrow(
    amount: Decimal,
    options: ManagePositionOptions<SupportedCollateralTokens[T]> & ManagePositionCallbacks = {},
  ): Promise<void> {
    if (amount.lte(Decimal.ZERO)) {
      throw new Error('Amount must be greater than 0.');
    }

    this.manage(Decimal.ZERO, amount, options);
  }

  /**
   * Repays debt to the position by repaying it to the position manager. Does not fetch the position's collateral and
   * debt amounts after the operation.
   * @param amount The amount of debt to repay. Must be greater than 0.
   * @param options.maxFeePercentage The maximum fee percentage to pay for the operation. Defaults to 1 (100%).
   * @param options.collateralToken The collateral token to use for the operation. Defaults to the position's underlying
   * collateral token.
   * @param options.gasLimitMultiplier The multiplier for the gas limit of the transaction. Defaults to 1.
   * @param options.frontendTag The frontend operator tag for the transaction. Optional.
   * @param options.approvalType The approval type for the collateral token or R token. Smart contract position owners
   * have to use `approve` since they don't support signing. Defaults to permit.
   * @param options.onDelegateWhitelistingStart A callback that is called when the delegate whitelisting starts.
   * Optional.
   * @param options.onDelegateWhitelistingEnd A callback that is called when the delegate whitelisting ends. Optional.
   * @param options.onApprovalStart A callback that is called when the collateral token or R approval starts. If
   * approval is not needed, the callback will never be called. Optional.
   * @param options.onApprovalEnd A callback that is called when the approval ends. Optional.
   * @throws An error if the amount is less than or equal to 0.
   */
  public async repayDebt(
    amount: Decimal,
    options: ManagePositionOptions<SupportedCollateralTokens[T]> & ManagePositionCallbacks = {},
  ): Promise<void> {
    if (amount.lte(Decimal.ZERO)) {
      throw new Error('Amount must be greater than 0.');
    }

    this.manage(Decimal.ZERO, amount.mul(-1), options);
  }

  /**
   * Returns the address of the owner of the position.
   * @returns The address of the owner.
   */
  public async getUserAddress(): Promise<string> {
    if (this.userAddress === '') {
      this.userAddress = await this.user.getAddress();
    }

    return this.userAddress;
  }

  private *getWhitelistStep(
    delegatorAddress: string,
    getStepNumber: () => number,
    numberOfSteps: number,
  ): Generator<WhitelistStep, void, unknown> {
    yield {
      type: {
        name: 'whitelist',
      },
      stepNumber: getStepNumber(),
      numberOfSteps,
      action: () => this.positionManager.whitelistDelegate(delegatorAddress, true),
    };
  }

  private loadOneStepLeverageStETH(): OneInchOneStepLeverageStETH {
    return OneInchOneStepLeverageStETH__factory.connect(
      RaftConfig.networkConfig.oneInchOneStepLeverageStEth,
      this.user,
    );
  }

  private *getSignTokenPermitStep(
    token: Token,
    tokenContract: ERC20Permit,
    approveAmount: Decimal,
    spenderAddress: string,
    getStepNumber: () => number,
    numberOfSteps: number,
    cachedSignature?: ERC20PermitSignatureStruct,
  ): Generator<PermitStep, ERC20PermitSignatureStruct, ERC20PermitSignatureStruct | undefined> {
    const signature =
      cachedSignature ??
      (yield {
        type: {
          name: 'permit' as const,
          token: token,
        },
        stepNumber: getStepNumber(),
        numberOfSteps,
        action: () => createPermitSignature(this.user, approveAmount, spenderAddress, tokenContract),
      });

    if (!signature) {
      throw new Error(`${token} permit signature is required`);
    }

    return signature;
  }

  private *getApproveTokenStep(
    token: Token,
    tokenContract: ERC20 | ERC20Permit,
    approveAmount: Decimal,
    spenderAddress: string,
    getStepNumber: () => number,
    numberOfSteps: number,
  ): Generator<ApproveStep, void, unknown> {
    yield {
      type: {
        name: 'approve' as const,
        token: token,
      },
      stepNumber: getStepNumber(),
      numberOfSteps,
      action: () => tokenContract.approve(spenderAddress, approveAmount.toBigInt(Decimal.PRECISION)),
    };
  }

  private *getApproveOrPermitStep(
    token: Token,
    tokenContract: ERC20 | ERC20Permit,
    approveAmount: Decimal,
    spenderAddress: string,
    getStepNumber: () => number,
    numberOfSteps: number,
    canUsePermit: boolean,
    cachedPermitSignature?: ERC20PermitSignatureStruct,
  ): Generator<PermitStep | ApproveStep, ERC20PermitSignatureStruct, ERC20PermitSignatureStruct | undefined> {
    let permitSignature = createEmptyPermitSignature();

    if (canUsePermit) {
      permitSignature = yield* this.getSignTokenPermitStep(
        token,
        tokenContract,
        approveAmount,
        spenderAddress,
        getStepNumber,
        numberOfSteps,
        cachedPermitSignature,
      );
    } else {
      yield* this.getApproveTokenStep(
        token,
        tokenContract,
        approveAmount,
        spenderAddress,
        getStepNumber,
        numberOfSteps,
      );
    }

    return permitSignature;
  }
}<|MERGE_RESOLUTION|>--- conflicted
+++ resolved
@@ -33,10 +33,7 @@
   sendTransactionWithGasLimit,
 } from '../utils';
 import { PositionWithRunner } from './base';
-<<<<<<< HEAD
-=======
-import { BALANCER_R_DAI_POOL_ID, SWAP_ROUTER_MAX_SLIPPAGE } from '../constants';
->>>>>>> 174cbaa7
+import { SWAP_ROUTER_MAX_SLIPPAGE } from '../constants';
 
 export interface ManagePositionStepType {
   name: 'whitelist' | 'approve' | 'permit' | 'manage';
